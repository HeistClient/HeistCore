<<<<<<< HEAD
# Maven build output
/target/
**/target/

# IntelliJ IDEA files
/.idea/
*.iml
*.iws
out/

# OS files
.DS_Store
Thumbs.db

# Logs
*.log

# Eclipse files (if anyone uses Eclipse)
.project
.classpath
.settings/

# Other temporary files
*.tmp
=======
# IntelliJ
.idea/
*.iml

# Maven
target/

# OS
.DS_Store
Thumbs.db
>>>>>>> a6d54f9b
<|MERGE_RESOLUTION|>--- conflicted
+++ resolved
@@ -1,37 +1,27 @@
-<<<<<<< HEAD
-# Maven build output
-/target/
-**/target/
-
-# IntelliJ IDEA files
-/.idea/
+# IntelliJ IDEA
+.idea/
 *.iml
 *.iws
 out/
+
+# Maven
+target/
+pom.xml.tag
+pom.xml.releaseBackup
+pom.xml.versionsBackup
+pom.xml.next
+release.properties
+dependency-reduced-pom.xml
+buildNumber.properties
+.mvn/timing.properties
+
+# RuneLite
+*.log
 
 # OS files
 .DS_Store
 Thumbs.db
 
-# Logs
-*.log
-
-# Eclipse files (if anyone uses Eclipse)
-.project
-.classpath
-.settings/
-
 # Other temporary files
-*.tmp
-=======
-# IntelliJ
-.idea/
-*.iml
-
-# Maven
-target/
-
-# OS
-.DS_Store
-Thumbs.db
->>>>>>> a6d54f9b
+*.class
+*.jar